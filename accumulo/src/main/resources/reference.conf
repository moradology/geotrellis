<<<<<<< HEAD
geotrellis.accumulo.catalog = "metadata"
geotrellis.accumulo.threads.collection.read = 32
=======
geotrellis.accumulo {
  catalog = "metadata"
  threads.rdd.write = 32
}
>>>>>>> 2077839a
<|MERGE_RESOLUTION|>--- conflicted
+++ resolved
@@ -1,9 +1,5 @@
-<<<<<<< HEAD
-geotrellis.accumulo.catalog = "metadata"
-geotrellis.accumulo.threads.collection.read = 32
-=======
 geotrellis.accumulo {
   catalog = "metadata"
   threads.rdd.write = 32
-}
->>>>>>> 2077839a
+  threads.collection.read = 32
+}