--- conflicted
+++ resolved
@@ -10,14 +10,9 @@
 import geotrellis.spark._
 import org.joda.time.DateTime
 
-<<<<<<< HEAD
 class S3SpaceTimeSpec
-  extends PersistenceSpec[SpaceTimeKey, Tile, RasterMetaData]
+  extends PersistenceSpec[SpaceTimeKey, Tile, RasterMetaData[SpaceTimeKey]]
     with SpaceTimeKeyIndexMethods
-=======
-abstract class S3SpaceTimeSpec
-  extends PersistenceSpec[SpaceTimeKey, Tile, RasterMetaData[SpaceTimeKey]]
->>>>>>> 5dd0938f
     with TestEnvironment
     with TestFiles
     with CoordinateSpaceTimeTests
@@ -30,27 +25,9 @@
     override val s3Client = new MockS3Client
   }
 
-<<<<<<< HEAD
   lazy val rddReader =
     new S3RDDReader {
       def getS3Client = () => new MockS3Client()
-=======
-  lazy val reader = new S3LayerReader[SpaceTimeKey, Tile, RasterMetaData[SpaceTimeKey]](attributeStore, rddReader, None)
-  lazy val updater = new S3LayerUpdater[SpaceTimeKey, Tile, RasterMetaData[SpaceTimeKey]](attributeStore, rddWriter, true)
-  lazy val deleter = new S3LayerDeleter(attributeStore) { override val getS3Client = () => new MockS3Client }
-
-  lazy val copier  = new S3LayerCopier[SpaceTimeKey, Tile, RasterMetaData[SpaceTimeKey]](attributeStore, bucket, prefix) { override val getS3Client = () => new MockS3Client }
-  lazy val reindexer = {
-    val copier = new SparkLayerCopier[S3LayerHeader, SpaceTimeKey, Tile, RasterMetaData[SpaceTimeKey]](
-      attributeStore = attributeStore,
-      layerReader    = reader,
-      layerWriter    = new S3LayerWriter[SpaceTimeKey, Tile, RasterMetaData[SpaceTimeKey]](
-        attributeStore, rddWriter, ZCurveKeyIndexMethod.byPattern("YMM"), bucket, prefix, true
-      )
-    ) {
-      def headerUpdate(id: LayerId, header: S3LayerHeader): S3LayerHeader =
-        header.copy(bucket, key = makePath(prefix, s"${id.name}/${id.zoom}"))
->>>>>>> 5dd0938f
     }
 
   lazy val rddWriter =
@@ -69,27 +46,4 @@
     override val s3Client = new MockS3Client
   }
   lazy val sample =  CoordinateSpaceTime
-<<<<<<< HEAD
-=======
-}
-
-class S3SpaceTimeZCurveByYearSpec extends S3SpaceTimeSpec {
-  override val layerId = LayerId("sample-" + name, 1) // avoid test collisions
-  lazy val writer = new S3LayerWriter[SpaceTimeKey, Tile, RasterMetaData[SpaceTimeKey]](attributeStore, rddWriter, ZCurveKeyIndexMethod.byYear, bucket, prefix, true)
-}
-
-class S3SpaceTimeZCurveByFuncSpec extends S3SpaceTimeSpec {
-  override val layerId = LayerId("sample-" + name, 1) // avoid test collisions
-  lazy val writer = new S3LayerWriter[SpaceTimeKey, Tile, RasterMetaData[SpaceTimeKey]](attributeStore, rddWriter, ZCurveKeyIndexMethod.by{ x =>  if (x < DateTime.now) 1 else 0 }, bucket, prefix, true)
-}
-
-class S3SpaceTimeHilbertSpec extends S3SpaceTimeSpec {
-  override val layerId = LayerId("sample-" + name, 1) // avoid test collisions
-  lazy val writer = new S3LayerWriter[SpaceTimeKey, Tile, RasterMetaData[SpaceTimeKey]](attributeStore, rddWriter, HilbertKeyIndexMethod(DateTime.now - 20.years, DateTime.now, 4), bucket, prefix, true)
-}
-
-class S3SpaceTimeHilbertWithResolutionSpec extends S3SpaceTimeSpec {
-  override val layerId = LayerId("sample-" + name, 1) // avoid test collisions
-  lazy val writer = new S3LayerWriter[SpaceTimeKey, Tile, RasterMetaData[SpaceTimeKey]](attributeStore, rddWriter, HilbertKeyIndexMethod(2), bucket, prefix, true)
->>>>>>> 5dd0938f
 }