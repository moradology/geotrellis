package object trellis {
  // TOOD: phase out trellis.contants package
  final val NODATA = Int.MinValue
}

<<<<<<< HEAD
package object process {
  type Callback[T] = (List[Any]) => StepOutput[T]
  type Args = List[Any]

  def time() = System.currentTimeMillis
  def log(msg:String) = if (true) println(msg)
=======
package trellis {
  package object process {
    type Callback[T] = (List[Any]) => StepOutput[T]
    type Args = List[Any]
  
    def time() = System.currentTimeMillis
    def log(msg:String) = if (false) println(msg)
  }
>>>>>>> 9ab535e3
}<|MERGE_RESOLUTION|>--- conflicted
+++ resolved
@@ -3,14 +3,6 @@
   final val NODATA = Int.MinValue
 }
 
-<<<<<<< HEAD
-package object process {
-  type Callback[T] = (List[Any]) => StepOutput[T]
-  type Args = List[Any]
-
-  def time() = System.currentTimeMillis
-  def log(msg:String) = if (true) println(msg)
-=======
 package trellis {
   package object process {
     type Callback[T] = (List[Any]) => StepOutput[T]
@@ -19,5 +11,4 @@
     def time() = System.currentTimeMillis
     def log(msg:String) = if (false) println(msg)
   }
->>>>>>> 9ab535e3
 }