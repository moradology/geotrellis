--- conflicted
+++ resolved
@@ -8,12 +8,7 @@
 ./sbt -J-Xmx2G "project accumulo" test  || { exit 1; }
 ./sbt -J-Xmx2G "project spark-etl" compile  || { exit 1; }
 ./sbt -J-Xmx2G "project engine-test" test || { exit 1; }
-<<<<<<< HEAD
-./sbt -J-Xmx2G "project benchmark" compile || { exit 1; }
 ./sbt -J-Xmx2G "project slick" test || { exit 1; }
-=======
-./sbt -J-Xmx2G "project slick" test:compile || { exit 1; }
->>>>>>> cc67eb1f
 ./sbt -J-Xmx2G "project shapefile" compile || { exit 1; }
 ./sbt -J-Xmx2G "project util" compile || { exit 1; }
 ./sbt -J-Xmx2G "project raster-testkit" compile || { exit 1; }
