--- conflicted
+++ resolved
@@ -360,14 +360,9 @@
   spray.revolver.RevolverPlugin.Revolver.settings ++
   defaultAssemblySettings
 
-  // Project: spark
-<<<<<<< HEAD
 
   val Unprovided = config("unprovided") extend Runtime
 
-=======
-  
->>>>>>> 4f627f3a
   lazy val spark: Project =
     Project("spark", file("spark"))
       .settings(sparkSettings: _*)
@@ -385,18 +380,12 @@
       ),
       libraryDependencies ++=
         Seq(
-<<<<<<< HEAD
           "org.apache.spark" %% "spark-core" % Version.spark % "provided",
-          "org.apache.spark" %% "spark-graphx" % Version.spark % "provided",
-          "org.apache.hadoop" % "hadoop-client" % Version.hadoop % "provided",
-=======
-          "org.apache.spark" %% "spark-core" % Version.spark % "provided", 
           "org.apache.hadoop" % "hadoop-client" % Version.hadoop % "provided",
           "org.apache.spark" %% "spark-graphx" % Version.spark
             excludeAll (
-            ExclusionRule(organization = "org.apache.hadoop"),
-            ExclusionRule(organization = "com.google.code.findbugs")),
->>>>>>> 4f627f3a
+              ExclusionRule(organization = "org.apache.hadoop"),
+              ExclusionRule(organization = "com.google.code.findbugs")),
           "com.quantifind" %% "sumac" % "0.2.3",
           "org.apache.accumulo" % "accumulo-core" % "1.5.2",
           spire,
