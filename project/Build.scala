--- conflicted
+++ resolved
@@ -66,13 +66,6 @@
     },
 
     publishArtifact in Test := false,
-<<<<<<< HEAD
-    // disable publishing the main API jar
-    publishArtifact in (Compile, packageDoc) := true,
-    // disable publishing the main sources jar
-    publishArtifact in (Compile, packageSrc) := true,
-=======
->>>>>>> f004a41c
 
     pomIncludeRepository := { _ => false },
     licenses := Seq("GPL3" -> url("http://www.gnu.org/licenses/gpl-3.0-standalone.html")),
