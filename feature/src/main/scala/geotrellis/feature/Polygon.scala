--- conflicted
+++ resolved
@@ -164,24 +164,6 @@
   def within(g: TwoDimensions): Boolean =
     geom.within(g.geom)
 
-<<<<<<< HEAD
-  def contains(p: Polygon): Boolean =
-    geom.contains(p.geom)
-
-  def within(p: Polygon): Boolean =
-    geom.within(p.geom)
-
-  def crosses(p: Point): Boolean =
-    geom.crosses(p.geom)
-
-  def crosses(l: Line): Boolean =
-    geom.crosses(l.geom)
-
-  def overlaps(p: Polygon): Boolean =
-    geom.overlaps(p.geom)
-
-=======
   def crosses(g: OneDimensions): Boolean =
     geom.crosses(g.geom)
->>>>>>> 49215bde
 }