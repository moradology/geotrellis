--- conflicted
+++ resolved
@@ -3,11 +3,6 @@
 # A more capable sbt runner, coincidentally also called sbt.
 # Author: Paul Phillips <paulp@improving.org>
 
-<<<<<<< HEAD
-# todo - make this dynamic
-declare -r sbt_release_version="0.13.12"
-declare -r sbt_unreleased_version="0.13.12"
-=======
 set -o pipefail
 
 declare -r sbt_release_version="0.13.12"
@@ -19,7 +14,6 @@
 declare -r latest_29="2.9.3"
 declare -r latest_28="2.8.2"
 
->>>>>>> 8c1f8d86
 declare -r buildProps="project/build.properties"
 
 declare -r sbt_launch_ivy_release_repo="http://repo.typesafe.com/typesafe/ivy-releases"
