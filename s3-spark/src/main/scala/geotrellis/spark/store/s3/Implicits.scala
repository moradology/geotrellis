--- conflicted
+++ resolved
@@ -21,11 +21,6 @@
 
 object Implicits extends Implicits
 
-<<<<<<< HEAD
-trait Implicits {
+trait Implicits extends Serializable {
   implicit class withSaveToS3Methods[K, V](rdd: RDD[(K, V)]) extends SaveToS3Methods(rdd)
-=======
-trait Implicits extends Serializable {
-  implicit class withSaveToS3Methods[K](rdd: RDD[(K, Array[Byte])]) extends SaveToS3Methods(rdd)
->>>>>>> 8f810c85
 }