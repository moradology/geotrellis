package geotrellis.spark.join

import geotrellis.spark._
import geotrellis.spark.tiling._
import geotrellis.util.annotations.experimental
import geotrellis.vector._

import com.vividsolutions.jts.geom.{ Envelope => JtsEnvelope }
import com.vividsolutions.jts.index.strtree.STRtree
import org.apache.spark._
import org.apache.spark.rdd._
import org.apache.spark.SparkContext
import org.apache.spark.SparkContext._

import scala.collection.JavaConverters._
import scala.reflect._

@experimental
object VectorJoin {
<<<<<<< HEAD
  @experimental
  def apply[
=======

  def unflattened[
>>>>>>> 524ef608
    L: ClassTag : ? => Geometry,
    R: ClassTag : ? => Geometry
  ](
    shorter: RDD[L],
    longer: RDD[R],
    pred: (Geometry, Geometry) => Boolean
  )(implicit sc: SparkContext): RDD[(L, Seq[R])] = {
    val rtrees = longer.mapPartitions({ partition =>
      val rtree = new STRtree

      partition.foreach({ r =>
        val Extent(xmin, ymin, xmax, ymax) = r.envelope
        val envelope = new JtsEnvelope(xmin, xmax, ymin, ymax)
        rtree.insert(envelope, r)
      })

      Iterator(rtree)
    }, preservesPartitioning = true)

    shorter.cartesian(rtrees).map({ case (left, tree) =>
      val Extent(xmin, ymin, xmax, ymax) = left.envelope
      val envelope = new JtsEnvelope(xmin, xmax, ymin, ymax)
      val rights = tree.query(envelope)
        .asScala
        .map({ right: Any => right.asInstanceOf[R] })
        .filter({ right => pred(left, right) })

      (left, rights)
    })
  }

  def apply[
    L: ClassTag : ? => Geometry,
    R: ClassTag : ? => Geometry
  ](
    shorter: RDD[L],
    longer: RDD[R],
    pred: (Geometry, Geometry) => Boolean
  )(implicit sc: SparkContext): RDD[(L, R)] =
    unflattened(shorter, longer, pred)
      .flatMap({ case (left, rights) => rights.map({ right => (left, right) }) })

}<|MERGE_RESOLUTION|>--- conflicted
+++ resolved
@@ -17,13 +17,8 @@
 
 @experimental
 object VectorJoin {
-<<<<<<< HEAD
   @experimental
-  def apply[
-=======
-
   def unflattened[
->>>>>>> 524ef608
     L: ClassTag : ? => Geometry,
     R: ClassTag : ? => Geometry
   ](
