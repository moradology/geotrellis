--- conflicted
+++ resolved
@@ -1,13 +1,8 @@
 package geotrellis.spark.io.accumulo
 
 import geotrellis.raster.mosaic.MergeView
-<<<<<<< HEAD
-import geotrellis.spark.Boundable
 import geotrellis.spark.io.{AttributeStore, SparkLayerCopier, ContainerConstructor}
-=======
 import geotrellis.spark.{LayerId, Boundable}
-import geotrellis.spark.io._
->>>>>>> 8c8a99fd
 import geotrellis.spark.io.avro._
 import geotrellis.spark.io.index.KeyIndexMethod
 import org.apache.spark.SparkContext
@@ -62,6 +57,8 @@
       attributeStore = attributeStore,
       layerReader    = layerReader,
       layerWriter    = layerWriter
-    )
+    ) {
+      def headerUpdate(id: LayerId, header: AccumuloLayerHeader): AccumuloLayerHeader = header
+    }
 
 }