--- conflicted
+++ resolved
@@ -10,17 +10,11 @@
 import spray.json._
 import scala.reflect._
 
-<<<<<<< HEAD
-class AccumuloLayerUpdater[K: Boundable: JsonFormat: ClassTag, V: ClassTag, Container](
-   val attributeStore: AttributeStore[JsonFormat], rddWriter: BaseAccumuloRDDWriter[K, V])
-  (implicit val cons: ContainerConstructor[K, V, Container]) extends LayerUpdater[LayerId, K, V, Container with RDD[(K, V)]] {
-=======
 class AccumuloLayerUpdater[K: Boundable: JsonFormat: ClassTag, V: ClassTag, M: JsonFormat, C <: RDD[(K, V)]](
     val attributeStore: AttributeStore[JsonFormat],
     rddWriter: BaseAccumuloRDDWriter[K, V])
   (implicit val cons: Bridge[(RDD[(K, V)], M), C])
   extends LayerUpdater[LayerId, K, V, M, C] {
->>>>>>> 6db7eb1d
 
   def update(id: LayerId, rdd: C) = {
     if (!attributeStore.layerExists(id)) throw new LayerNotFoundError(id)
