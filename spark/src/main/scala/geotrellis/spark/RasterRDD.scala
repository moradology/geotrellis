--- conflicted
+++ resolved
@@ -50,31 +50,19 @@
       tileRdd map { case (key, tile) => key -> f(tile) }
     }
 
-<<<<<<< HEAD
-  def mapRows(f: ((K, Tile)) => (K, Tile)): RasterRDD[K] =
-=======
   def mapPairs(f: ((K, Tile)) => (K, Tile)): RasterRDD[K] =
->>>>>>> 4f627f3a
     asRasterRDD(metaData) {
       tileRdd map { row => f(row) }
     }
 
-<<<<<<< HEAD
-  def combineRows[R: ClassTag](other: RasterRDD[K])(f: ((K, Tile), (K, Tile)) => (R, Tile)): RasterRDD[R] =
-=======
   def combinePairs[R: ClassTag](other: RasterRDD[K])(f: ((K, Tile), (K, Tile)) => (R, Tile)): RasterRDD[R] =
->>>>>>> 4f627f3a
     asRasterRDD(metaData) {
       zipPartitions(other, true) { (partition1, partition2) =>
         partition1.zip(partition2) map { case (row1, row2) => f(row1, row2) }
       }
     }
 
-<<<<<<< HEAD
-  def combineRows(others: Seq[RasterRDD[K]])(f: (Seq[(K, Tile)] => (K, Tile))): RasterRDD[K] = {
-=======
   def combinePairs(others: Seq[RasterRDD[K]])(f: (Seq[(K, Tile)] => (K, Tile))): RasterRDD[K] = {
->>>>>>> 4f627f3a
     def create(t: (K, Tile)) = Seq(t)
     def mergeValue(ts: Seq[(K, Tile)], t: (K, Tile)) = ts :+ t
     def mergeContainers(ts1: Seq[(K, Tile)], ts2: Seq[(K, Tile)]) = ts1 ++ ts2
