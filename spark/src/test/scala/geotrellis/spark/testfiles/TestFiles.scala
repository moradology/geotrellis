package geotrellis.spark.testfiles

<<<<<<< HEAD
import geotrellis.raster.Tile
import org.apache.hadoop.fs.Path
import org.apache.spark._
import geotrellis.spark._
import geotrellis.spark.io.hadoop._
import geotrellis.spark.io.json._
=======
import com.github.nscala_time.time.Imports._
import geotrellis.spark.tiling._
import geotrellis.raster.{GridBounds, TileLayout, TypeFloat}
import geotrellis.spark.tiling.{LayoutDefinition, MapKeyTransform}
import org.apache.spark._
import geotrellis.spark._
import geotrellis.proj4._
import org.joda.time.DateTime
>>>>>>> a310047e

object TestFiles extends Logging {
  val ZOOM_LEVEL = 8
  val partitionCount = 4

  val rasterMetaData: RasterMetaData = {
    val cellType = TypeFloat
    val crs = LatLng
    val tileLayout = TileLayout(8, 8, 3, 4)
    val mapTransform = MapKeyTransform(crs, tileLayout.layoutDimensions)
    val gridBounds = GridBounds(1, 1, 6, 7)
    val extent = mapTransform(gridBounds)

    RasterMetaData(cellType, LayoutDefinition(crs.worldExtent, tileLayout), extent, crs)
  }

  def generateSpatial(layerName: String, md: RasterMetaData)(implicit sc: SparkContext): RasterRDD[SpatialKey] = {
    val gridBounds = md.gridBounds
    val tileLayout = md.tileLayout

    val spatialTestFile = layerName match {
      case "all-ones" => new ConstantSpatialTiles (tileLayout, 1)
      case "all-twos" => new ConstantSpatialTiles (tileLayout, 2)
      case "all-hundreds" => new ConstantSpatialTiles (tileLayout, 100)
      case "increasing" => new IncreasingSpatialTiles (tileLayout, gridBounds)
      case "decreasing" => new DecreasingSpatialTiles (tileLayout, gridBounds)
      case "every-other-undefined" => new EveryOtherSpatialTiles (tileLayout, gridBounds, Double.NaN, 0.0)
      case "every-other-0.99-else-1.01" => new EveryOtherSpatialTiles (tileLayout, gridBounds, 0.99, 1.01)
      case "every-other-1-else-1" => new EveryOtherSpatialTiles (tileLayout, gridBounds, - 1, 1)
      case "mod-10000" => new ModSpatialTiles (tileLayout, gridBounds, 10000)
    }

<<<<<<< HEAD
  def spatialReader(implicit sc: SparkContext) = {
    init
    HadoopLayerReader[SpatialKey, Tile, RasterMetaData, RasterRDD[SpatialKey]](catalogPath)
  }

  def spaceTimeReader(implicit sc: SparkContext) = {
    init
    HadoopLayerReader[SpaceTimeKey, Tile, RasterMetaData, RasterRDD[SpaceTimeKey]](catalogPath)
  }
=======
    val tiles =
      for(
        row <- gridBounds.rowMin to gridBounds.rowMax;
        col <- gridBounds.colMin to gridBounds.colMax
      ) yield {
        val key = SpatialKey(col, row)
        val tile = spatialTestFile(key)
        (key, tile)
      }

    new RasterRDD(sc.parallelize(tiles, partitionCount), md)
  }

  def generateSpaceTime(layerName: String, md: RasterMetaData)(implicit sc: SparkContext): RasterRDD[SpaceTimeKey] = {
    val gridBounds = md.gridBounds
    val tileLayout = md.tileLayout

    val times =
      (0 to 4).map(i => new DateTime(2010 + i, 1, 1, 0, 0, 0, DateTimeZone.UTC)).toArray

    val spaceTimeTestTiles = layerName match {
      case "spacetime-all-ones" => new ConstantSpaceTimeTestTiles(tileLayout, 1)
      case "spacetime-all-twos" => new ConstantSpaceTimeTestTiles(tileLayout, 2)
      case "spacetime-all-hundreds" => new ConstantSpaceTimeTestTiles(tileLayout, 100)
      case "spacetime-coordinates" => new CoordinateSpaceTimeTestTiles(tileLayout)
    }

    val tiles =
      for(
        row <- gridBounds.rowMin to gridBounds.rowMax;
        col <- gridBounds.colMin to gridBounds.colMax;
        (time, timeIndex) <- times.zipWithIndex
      ) yield {
        val key = SpaceTimeKey(col, row, time)
        val tile = spaceTimeTestTiles(key, timeIndex)
        (key, tile)

      }
>>>>>>> a310047e

    new RasterRDD(sc.parallelize(tiles, partitionCount), md)
  }
}

trait TestFiles { self: TestSparkContext =>
  def spatialTestFile(name: String) = TestFiles.generateSpatial(name, TestFiles.rasterMetaData)

  def spaceTimeTestFile(name: String) = TestFiles.generateSpaceTime(name, TestFiles.rasterMetaData)

  lazy val AllOnesTestFile =
    spatialTestFile("all-ones")

  lazy val AllTwosTestFile =
    spatialTestFile("all-twos")

  lazy val AllHundredsTestFile =
    spatialTestFile("all-hundreds")

  lazy val IncreasingTestFile =
    spatialTestFile("increasing")

  lazy val DecreasingTestFile =
    spatialTestFile("decreasing")

  lazy val EveryOtherUndefinedTestFile =
    spatialTestFile("every-other-undefined")

  lazy val EveryOther0Point99Else1Point01TestFile =
    spatialTestFile("every-other-0.99-else-1.01")

  lazy val EveryOther1ElseMinus1TestFile =
    spatialTestFile("every-other-1-else-1")

  lazy val Mod10000TestFile =
    spatialTestFile("mod-10000")

  lazy val AllOnesSpaceTime =
    spaceTimeTestFile("spacetime-all-ones")

  lazy val AllTwosSpaceTime =
    spaceTimeTestFile("spacetime-all-twos")

  lazy val AllHundredsSpaceTime =
    spaceTimeTestFile("spacetime-all-hundreds")

  /** Coordinates are CCC,RRR.TTT where C = column, R = row, T = time (year in 2010 + T).
    * So 34,025.004 would represent col 34, row 25, year 2014
    */
  lazy val CoordinateSpaceTime =
    spaceTimeTestFile("spacetime-coordinates")
}<|MERGE_RESOLUTION|>--- conflicted
+++ resolved
@@ -1,13 +1,5 @@
 package geotrellis.spark.testfiles
 
-<<<<<<< HEAD
-import geotrellis.raster.Tile
-import org.apache.hadoop.fs.Path
-import org.apache.spark._
-import geotrellis.spark._
-import geotrellis.spark.io.hadoop._
-import geotrellis.spark.io.json._
-=======
 import com.github.nscala_time.time.Imports._
 import geotrellis.spark.tiling._
 import geotrellis.raster.{GridBounds, TileLayout, TypeFloat}
@@ -16,7 +8,6 @@
 import geotrellis.spark._
 import geotrellis.proj4._
 import org.joda.time.DateTime
->>>>>>> a310047e
 
 object TestFiles extends Logging {
   val ZOOM_LEVEL = 8
@@ -49,17 +40,6 @@
       case "mod-10000" => new ModSpatialTiles (tileLayout, gridBounds, 10000)
     }
 
-<<<<<<< HEAD
-  def spatialReader(implicit sc: SparkContext) = {
-    init
-    HadoopLayerReader[SpatialKey, Tile, RasterMetaData, RasterRDD[SpatialKey]](catalogPath)
-  }
-
-  def spaceTimeReader(implicit sc: SparkContext) = {
-    init
-    HadoopLayerReader[SpaceTimeKey, Tile, RasterMetaData, RasterRDD[SpaceTimeKey]](catalogPath)
-  }
-=======
     val tiles =
       for(
         row <- gridBounds.rowMin to gridBounds.rowMax;
@@ -98,7 +78,6 @@
         (key, tile)
 
       }
->>>>>>> a310047e
 
     new RasterRDD(sc.parallelize(tiles, partitionCount), md)
   }
