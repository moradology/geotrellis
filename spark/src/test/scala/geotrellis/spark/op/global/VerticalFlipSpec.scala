package geotrellis.spark.op.global

import geotrellis.spark._

import geotrellis.raster.op.global._
import geotrellis.raster._

import org.scalatest.FunSpec

<<<<<<< HEAD
class VerticalFlipSpec extends FunSpec with TestEnvironment {
=======
class VerticalFlipSpec extends FunSpec with TestEnvironment
  with RasterRDDMatchers
  with RasterRDDBuilders
  with OpAsserter {
>>>>>>> 6c260e68

  describe("VerticalFlip Global Spec") {
    it("should perform as the non-distributed raster operation") {
      val rasterOp: (Tile, RasterExtent) => Tile = (tile: Tile, re: RasterExtent) => tile.verticalFlip()
      val sparkOp: RasterRDD[SpatialKey] => RasterRDD[SpatialKey] = (rdd: RasterRDD[SpatialKey]) => rdd.verticalFlip()

      val path = "aspect.tif"

      testGeoTiff(sc, path)(rasterOp, sparkOp)
    }

  }
}<|MERGE_RESOLUTION|>--- conflicted
+++ resolved
@@ -7,14 +7,7 @@
 
 import org.scalatest.FunSpec
 
-<<<<<<< HEAD
 class VerticalFlipSpec extends FunSpec with TestEnvironment {
-=======
-class VerticalFlipSpec extends FunSpec with TestEnvironment
-  with RasterRDDMatchers
-  with RasterRDDBuilders
-  with OpAsserter {
->>>>>>> 6c260e68
 
   describe("VerticalFlip Global Spec") {
     it("should perform as the non-distributed raster operation") {
